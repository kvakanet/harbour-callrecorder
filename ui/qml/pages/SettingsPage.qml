/*
    Call Recorder for SailfishOS
    Copyright (C) 2014-2015 Dmitriy Purgin <dpurgin@gmail.com>

    This program is free software: you can redistribute it and/or modify
    it under the terms of the GNU General Public License as published by
    the Free Software Foundation, either version 3 of the License, or
    (at your option) any later version.

    This program is distributed in the hope that it will be useful,
    but WITHOUT ANY WARRANTY; without even the implied warranty of
    MERCHANTABILITY or FITNESS FOR A PARTICULAR PURPOSE.  See the
    GNU General Public License for more details.

    You should have received a copy of the GNU General Public License
    along with this program.  If not, see <http://www.gnu.org/licenses/>.
*/

import QtQuick 2.0
import Sailfish.Silica 1.0

Page {
    id: settingsPage        

    property var entries: [
        qsTr('Recording daemon'),
        qsTr('Storage'),
        qsTr('Audio settings'),
        qsTr('User interface'),
<<<<<<< HEAD
        qsTr('Utilities'),
=======
        qsTr('Backup'),
>>>>>>> 12fd5caa
        qsTr('About')
    ]

    allowedOrientations: Orientation.All

    SilicaListView {
        id: settingsView

        anchors.fill: parent

        header: PageHeader {
            title: qsTr('Settings')
        }

        model: ListModel {
            ListElement {
                img: 'qrc:/images/icon-m-daemon.png'
                target: 'Daemon.qml'
            }

            ListElement {
                img: 'qrc:/images/icon-m-sdcard.png'
                target: 'Storage.qml'
            }

            ListElement {
                img: 'qrc:/images/icon-m-recording.png'
                target: 'AudioSettings.qml'                
            }

            ListElement {
                img: 'qrc:/images/icon-m-ui.png'
                target: 'UserInterface.qml'
            }

            ListElement {
<<<<<<< HEAD
                img: 'qrc:/images/icon-m-utilities.png'
                target: 'Utilities.qml'
=======
                img: 'qrc:/images/icon-m-backup.png'
                target: 'Backup.qml'
>>>>>>> 12fd5caa
            }

            ListElement {
                img: 'qrc:/images/icon-m-about.png'
                target: 'About.qml'
            }
        }

        delegate: ListItem {
            id: delegate

            contentHeight: content.height

            Row {
                id: content

                width: parent.width
                height: Theme.itemSizeSmall

                anchors.left: parent.left
                anchors.leftMargin: Theme.paddingLarge

                anchors.right: parent.right
                anchors.rightMargin: Theme.paddingLarge

                spacing: Theme.paddingLarge

                Image {
                    id: icon

                    height: parent.height

                    source: img

                    verticalAlignment: Image.AlignVCenter

                    fillMode: Image.Pad
                }

                Label {
                    id: label

                    text: entries[model.index]

                    height: parent.height

                    verticalAlignment: Text.AlignVCenter
                }
            }

            onClicked: {
                pageStack.push('settings/' + target)
            }

        }
    }
}
<|MERGE_RESOLUTION|>--- conflicted
+++ resolved
@@ -1,134 +1,131 @@
-/*
-    Call Recorder for SailfishOS
-    Copyright (C) 2014-2015 Dmitriy Purgin <dpurgin@gmail.com>
-
-    This program is free software: you can redistribute it and/or modify
-    it under the terms of the GNU General Public License as published by
-    the Free Software Foundation, either version 3 of the License, or
-    (at your option) any later version.
-
-    This program is distributed in the hope that it will be useful,
-    but WITHOUT ANY WARRANTY; without even the implied warranty of
-    MERCHANTABILITY or FITNESS FOR A PARTICULAR PURPOSE.  See the
-    GNU General Public License for more details.
-
-    You should have received a copy of the GNU General Public License
-    along with this program.  If not, see <http://www.gnu.org/licenses/>.
-*/
-
-import QtQuick 2.0
-import Sailfish.Silica 1.0
-
-Page {
-    id: settingsPage        
-
-    property var entries: [
-        qsTr('Recording daemon'),
-        qsTr('Storage'),
-        qsTr('Audio settings'),
-        qsTr('User interface'),
-<<<<<<< HEAD
-        qsTr('Utilities'),
-=======
-        qsTr('Backup'),
->>>>>>> 12fd5caa
-        qsTr('About')
-    ]
-
-    allowedOrientations: Orientation.All
-
-    SilicaListView {
-        id: settingsView
-
-        anchors.fill: parent
-
-        header: PageHeader {
-            title: qsTr('Settings')
-        }
-
-        model: ListModel {
-            ListElement {
-                img: 'qrc:/images/icon-m-daemon.png'
-                target: 'Daemon.qml'
-            }
-
-            ListElement {
-                img: 'qrc:/images/icon-m-sdcard.png'
-                target: 'Storage.qml'
-            }
-
-            ListElement {
-                img: 'qrc:/images/icon-m-recording.png'
-                target: 'AudioSettings.qml'                
-            }
-
-            ListElement {
-                img: 'qrc:/images/icon-m-ui.png'
-                target: 'UserInterface.qml'
-            }
-
-            ListElement {
-<<<<<<< HEAD
-                img: 'qrc:/images/icon-m-utilities.png'
-                target: 'Utilities.qml'
-=======
-                img: 'qrc:/images/icon-m-backup.png'
-                target: 'Backup.qml'
->>>>>>> 12fd5caa
-            }
-
-            ListElement {
-                img: 'qrc:/images/icon-m-about.png'
-                target: 'About.qml'
-            }
-        }
-
-        delegate: ListItem {
-            id: delegate
-
-            contentHeight: content.height
-
-            Row {
-                id: content
-
-                width: parent.width
-                height: Theme.itemSizeSmall
-
-                anchors.left: parent.left
-                anchors.leftMargin: Theme.paddingLarge
-
-                anchors.right: parent.right
-                anchors.rightMargin: Theme.paddingLarge
-
-                spacing: Theme.paddingLarge
-
-                Image {
-                    id: icon
-
-                    height: parent.height
-
-                    source: img
-
-                    verticalAlignment: Image.AlignVCenter
-
-                    fillMode: Image.Pad
-                }
-
-                Label {
-                    id: label
-
-                    text: entries[model.index]
-
-                    height: parent.height
-
-                    verticalAlignment: Text.AlignVCenter
-                }
-            }
-
-            onClicked: {
-                pageStack.push('settings/' + target)
-            }
-
-        }
-    }
-}
+/*
+    Call Recorder for SailfishOS
+    Copyright (C) 2014-2015 Dmitriy Purgin <dpurgin@gmail.com>
+
+    This program is free software: you can redistribute it and/or modify
+    it under the terms of the GNU General Public License as published by
+    the Free Software Foundation, either version 3 of the License, or
+    (at your option) any later version.
+
+    This program is distributed in the hope that it will be useful,
+    but WITHOUT ANY WARRANTY; without even the implied warranty of
+    MERCHANTABILITY or FITNESS FOR A PARTICULAR PURPOSE.  See the
+    GNU General Public License for more details.
+
+    You should have received a copy of the GNU General Public License
+    along with this program.  If not, see <http://www.gnu.org/licenses/>.
+*/
+
+import QtQuick 2.0
+import Sailfish.Silica 1.0
+
+Page {
+    id: settingsPage        
+
+    property var entries: [
+        qsTr('Recording daemon'),
+        qsTr('Storage'),
+        qsTr('Audio settings'),
+        qsTr('User interface'),
+        qsTr('Utilities'),
+        qsTr('Backup'),
+        qsTr('About')
+    ]
+
+    allowedOrientations: Orientation.All
+
+    SilicaListView {
+        id: settingsView
+
+        anchors.fill: parent
+
+        header: PageHeader {
+            title: qsTr('Settings')
+        }
+
+        model: ListModel {
+            ListElement {
+                img: 'qrc:/images/icon-m-daemon.png'
+                target: 'Daemon.qml'
+            }
+
+            ListElement {
+                img: 'qrc:/images/icon-m-sdcard.png'
+                target: 'Storage.qml'
+            }
+
+            ListElement {
+                img: 'qrc:/images/icon-m-recording.png'
+                target: 'AudioSettings.qml'                
+            }
+
+            ListElement {
+                img: 'qrc:/images/icon-m-ui.png'
+                target: 'UserInterface.qml'
+            }
+
+            ListElement {
+                img: 'qrc:/images/icon-m-utilities.png'
+                target: 'Utilities.qml'
+            }
+
+            ListElement {
+                img: 'qrc:/images/icon-m-backup.png'
+                target: 'Backup.qml'
+            }
+
+            ListElement {
+                img: 'qrc:/images/icon-m-about.png'
+                target: 'About.qml'
+            }
+        }
+
+        delegate: ListItem {
+            id: delegate
+
+            contentHeight: content.height
+
+            Row {
+                id: content
+
+                width: parent.width
+                height: Theme.itemSizeSmall
+
+                anchors.left: parent.left
+                anchors.leftMargin: Theme.paddingLarge
+
+                anchors.right: parent.right
+                anchors.rightMargin: Theme.paddingLarge
+
+                spacing: Theme.paddingLarge
+
+                Image {
+                    id: icon
+
+                    height: parent.height
+
+                    source: img
+
+                    verticalAlignment: Image.AlignVCenter
+
+                    fillMode: Image.Pad
+                }
+
+                Label {
+                    id: label
+
+                    text: entries[model.index]
+
+                    height: parent.height
+
+                    verticalAlignment: Text.AlignVCenter
+                }
+            }
+
+            onClicked: {
+                pageStack.push('settings/' + target)
+            }
+
+        }
+    }
+}